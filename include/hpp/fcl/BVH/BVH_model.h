/*
 * Software License Agreement (BSD License)
 *
 *  Copyright (c) 2011-2014, Willow Garage, Inc.
 *  Copyright (c) 2014-2015, Open Source Robotics Foundation
 *  All rights reserved.
 *
 *  Redistribution and use in source and binary forms, with or without
 *  modification, are permitted provided that the following conditions
 *  are met:
 *
 *   * Redistributions of source code must retain the above copyright
 *     notice, this list of conditions and the following disclaimer.
 *   * Redistributions in binary form must reproduce the above
 *     copyright notice, this list of conditions and the following
 *     disclaimer in the documentation and/or other materials provided
 *     with the distribution.
 *   * Neither the name of Open Source Robotics Foundation nor the names of its
 *     contributors may be used to endorse or promote products derived
 *     from this software without specific prior written permission.
 *
 *  THIS SOFTWARE IS PROVIDED BY THE COPYRIGHT HOLDERS AND CONTRIBUTORS
 *  "AS IS" AND ANY EXPRESS OR IMPLIED WARRANTIES, INCLUDING, BUT NOT
 *  LIMITED TO, THE IMPLIED WARRANTIES OF MERCHANTABILITY AND FITNESS
 *  FOR A PARTICULAR PURPOSE ARE DISCLAIMED. IN NO EVENT SHALL THE
 *  COPYRIGHT OWNER OR CONTRIBUTORS BE LIABLE FOR ANY DIRECT, INDIRECT,
 *  INCIDENTAL, SPECIAL, EXEMPLARY, OR CONSEQUENTIAL DAMAGES (INCLUDING,
 *  BUT NOT LIMITED TO, PROCUREMENT OF SUBSTITUTE GOODS OR SERVICES;
 *  LOSS OF USE, DATA, OR PROFITS; OR BUSINESS INTERRUPTION) HOWEVER
 *  CAUSED AND ON ANY THEORY OF LIABILITY, WHETHER IN CONTRACT, STRICT
 *  LIABILITY, OR TORT (INCLUDING NEGLIGENCE OR OTHERWISE) ARISING IN
 *  ANY WAY OUT OF THE USE OF THIS SOFTWARE, EVEN IF ADVISED OF THE
 *  POSSIBILITY OF SUCH DAMAGE.
 */

/** \author Jia Pan */

#ifndef HPP_FCL_BVH_MODEL_H
#define HPP_FCL_BVH_MODEL_H

#include <hpp/fcl/collision_object.h>
#include <hpp/fcl/BVH/BVH_internal.h>
#include <hpp/fcl/BV/BV_node.h>
#include "../../src/BVH/BV_splitter.h"
#include "../../src/BVH/BV_fitter.h"
#include <vector>
#include <boost/shared_ptr.hpp>
#include <boost/noncopyable.hpp>

namespace hpp
{
namespace fcl
{

class ConvexBase;

/// @brief A base class describing the bounding hierarchy of a mesh model or a point cloud model (which is viewed as a degraded version of mesh)
class BVHModelBase : public CollisionGeometry
{
public:
  /// @brief Geometry point data
  Vec3f* vertices;

  /// @brief Geometry triangle index data, will be NULL for point clouds
  Triangle* tri_indices;

  /// @brief Geometry point data in previous frame
  Vec3f* prev_vertices;

  /// @brief Number of triangles
  int num_tris;

  /// @brief Number of points
  int num_vertices;

  /// @brief The state of BVH building process
  BVHBuildState build_state;

<<<<<<< HEAD
  /// @brief Convex<Triangle> representation of this object
  boost::shared_ptr< ConvexBase > convex;
=======
  /// @brief Split rule to split one BV node into two children
  boost::shared_ptr<BVSplitter<BV> > bv_splitter;

  /// @brief Fitting rule to fit a BV node to a set of geometry primitives
  boost::shared_ptr<BVFitterTpl<BV> > bv_fitter;
>>>>>>> 2c2ff317
  
  /// @brief Model type described by the instance
  BVHModelType getModelType() const
  {
    if(num_tris && num_vertices)
      return BVH_MODEL_TRIANGLES;
    else if(num_vertices)
      return BVH_MODEL_POINTCLOUD;
    else
      return BVH_MODEL_UNKNOWN;
  }

  /// @brief Constructing an empty BVH
  BVHModelBase() : vertices(NULL),
                   tri_indices(NULL),
                   prev_vertices(NULL),
                   num_tris(0),
                   num_vertices(0),
                   build_state(BVH_BUILD_STATE_EMPTY),
                   num_tris_allocated(0),
                   num_vertices_allocated(0),
                   num_vertex_updated(0)
  {
  }

  /// @brief copy from another BVH
  BVHModelBase(const BVHModelBase& other);

  /// @brief deconstruction, delete mesh data related.
  virtual ~BVHModelBase ()
  {
    delete [] vertices;
    delete [] tri_indices;
    delete [] prev_vertices;
  }

  /// @brief Get the object type: it is a BVH
  OBJECT_TYPE getObjectType() const { return OT_BVH; }

  /// @brief Compute the AABB for the BVH, used for broad-phase collision
  void computeLocalAABB();

  /// @brief Begin a new BVH model
  int beginModel(int num_tris = 0, int num_vertices = 0);

  /// @brief Add one point in the new BVH model
  int addVertex(const Vec3f& p);

  /// @brief Add one triangle in the new BVH model
  int addTriangle(const Vec3f& p1, const Vec3f& p2, const Vec3f& p3);

  /// @brief Add a set of triangles in the new BVH model
  int addSubModel(const std::vector<Vec3f>& ps, const std::vector<Triangle>& ts);

  /// @brief Add a set of points in the new BVH model
  int addSubModel(const std::vector<Vec3f>& ps);

  /// @brief End BVH model construction, will build the bounding volume hierarchy
  int endModel();

  /// @brief Replace the geometry information of current frame (i.e. should have the same mesh topology with the previous frame)
  int beginReplaceModel();

  /// @brief Replace one point in the old BVH model
  int replaceVertex(const Vec3f& p);

  /// @brief Replace one triangle in the old BVH model
  int replaceTriangle(const Vec3f& p1, const Vec3f& p2, const Vec3f& p3);

  /// @brief Replace a set of points in the old BVH model
  int replaceSubModel(const std::vector<Vec3f>& ps);

  /// @brief End BVH model replacement, will also refit or rebuild the bounding volume hierarchy
  int endReplaceModel(bool refit = true, bool bottomup = true);

  /// @brief Replace the geometry information of current frame (i.e. should have the same mesh topology with the previous frame).
  /// The current frame will be saved as the previous frame in prev_vertices.
  int beginUpdateModel();

  /// @brief Update one point in the old BVH model
  int updateVertex(const Vec3f& p);

  /// @brief Update one triangle in the old BVH model
  int updateTriangle(const Vec3f& p1, const Vec3f& p2, const Vec3f& p3);

  /// @brief Update a set of points in the old BVH model
  int updateSubModel(const std::vector<Vec3f>& ps);

  /// @brief End BVH model update, will also refit or rebuild the bounding volume hierarchy
  int endUpdateModel(bool refit = true, bool bottomup = true);

  /// @brief Build this Convex<Triangle> representation of this model.
  /// \note this only takes the points of this model. It does not check that the
  ///       object is convex. It does not compute a convex hull.
  void buildConvexRepresentation(bool share_memory);

  virtual int memUsage(int msg) const = 0;

  /// @brief This is a special acceleration: BVH_model default stores the BV's transform in world coordinate. However, we can also store each BV's transform related to its parent 
  /// BV node. When traversing the BVH, this can save one matrix transformation.
  virtual void makeParentRelative() = 0;

  Vec3f computeCOM() const
  {
    FCL_REAL vol = 0;
    Vec3f com(0,0,0);
    for(int i = 0; i < num_tris; ++i)
    {
      const Triangle& tri = tri_indices[i];
      FCL_REAL d_six_vol = (vertices[tri[0]].cross(vertices[tri[1]])).dot(vertices[tri[2]]);
      vol += d_six_vol;
      com += (vertices[tri[0]] + vertices[tri[1]] + vertices[tri[2]]) * d_six_vol;
    }

    return com / (vol * 4);
  }

  FCL_REAL computeVolume() const
  {
    FCL_REAL vol = 0;
    for(int i = 0; i < num_tris; ++i)
    {
      const Triangle& tri = tri_indices[i];
      FCL_REAL d_six_vol = (vertices[tri[0]].cross(vertices[tri[1]])).dot(vertices[tri[2]]);
      vol += d_six_vol;
    }

    return vol / 6;
  }

  Matrix3f computeMomentofInertia() const
  {
    Matrix3f C = Matrix3f::Zero();

    Matrix3f C_canonical;
    C_canonical << 1/60.0, 1/120.0, 1/120.0,
                   1/120.0, 1/60.0, 1/120.0,
                   1/120.0, 1/120.0, 1/60.0;

    for(int i = 0; i < num_tris; ++i)
    {
      const Triangle& tri = tri_indices[i];
      const Vec3f& v1 = vertices[tri[0]];
      const Vec3f& v2 = vertices[tri[1]];
      const Vec3f& v3 = vertices[tri[2]];
      Matrix3f A; A << v1.transpose(), v2.transpose(), v3.transpose();
      C += A.derived().transpose() * C_canonical * A * (v1.cross(v2)).dot(v3);
    }

    return C.trace() * Matrix3f::Identity() - C;
  }

protected:
  virtual void deleteBVs() = 0;
  virtual bool allocateBVs() = 0;

  /// @brief Build the bounding volume hierarchy
  virtual int buildTree() = 0;

  /// @brief Refit the bounding volume hierarchy
  virtual int refitTree(bool bottomup) = 0;

  int num_tris_allocated;
  int num_vertices_allocated;
  int num_vertex_updated; /// for ccd vertex update
};

/// @brief A class describing the bounding hierarchy of a mesh model or a point cloud model (which is viewed as a degraded version of mesh)
template<typename BV>
class BVHModel : public BVHModelBase
{

public:
  /// @brief Split rule to split one BV node into two children
  boost::shared_ptr<BVSplitterBase<BV> > bv_splitter;

  /// @brief Fitting rule to fit a BV node to a set of geometry primitives
  boost::shared_ptr<BVFitterBase<BV> > bv_fitter;

  /// @brief Constructing an empty BVH
  BVHModel() : BVHModelBase (),
               bv_splitter(new BVSplitter<BV>(SPLIT_METHOD_MEAN)),
               bv_fitter(new BVFitter<BV>()),
               num_bvs_allocated(0),
               primitive_indices(NULL),
               bvs(NULL),
               num_bvs(0)
  {
  }

  /// @brief copy from another BVH
  BVHModel(const BVHModel& other);

  /// @brief deconstruction, delete mesh data related.
  ~BVHModel()
  {
    delete [] bvs;
    delete [] primitive_indices;
  }

  /// @brief We provide getBV() and getNumBVs() because BVH may be compressed (in future), so we must provide some flexibility here
  
  /// @brief Access the bv giving the its index
  const BVNode<BV>& getBV(int id) const
  {
    assert (id < num_bvs);
    return bvs[id];
  }

  /// @brief Access the bv giving the its index
  BVNode<BV>& getBV(int id)
  {
    assert (id < num_bvs);
    return bvs[id];
  }

  /// @brief Get the number of bv in the BVH
  int getNumBVs() const
  {
    return num_bvs;
  }

  /// @brief Get the BV type: default is unknown
  NODE_TYPE getNodeType() const { return BV_UNKNOWN; }

  /// @brief Check the number of memory used
  int memUsage(int msg) const;

  /// @brief This is a special acceleration: BVH_model default stores the BV's transform in world coordinate. However, we can also store each BV's transform related to its parent 
  /// BV node. When traversing the BVH, this can save one matrix transformation.
  void makeParentRelative()
  {
    Matrix3f I (Matrix3f::Identity());
    makeParentRelativeRecurse(0, I, Vec3f());
  }

private:
  void deleteBVs();
  bool allocateBVs();

  int num_bvs_allocated;
  unsigned int* primitive_indices;

  /// @brief Bounding volume hierarchy
  BVNode<BV>* bvs;

  /// @brief Number of BV nodes in bounding volume hierarchy
  int num_bvs;

  /// @brief Build the bounding volume hierarchy
  int buildTree();

  /// @brief Refit the bounding volume hierarchy
  int refitTree(bool bottomup);

  /// @brief Refit the bounding volume hierarchy in a top-down way (slow but more compact)
  int refitTree_topdown();

  /// @brief Refit the bounding volume hierarchy in a bottom-up way (fast but less compact)
  int refitTree_bottomup();

  /// @brief Recursive kernel for hierarchy construction
  int recursiveBuildTree(int bv_id, int first_primitive, int num_primitives);

  /// @brief Recursive kernel for bottomup refitting 
  int recursiveRefitTree_bottomup(int bv_id);

  /// @recursively compute each bv's transform related to its parent. For default BV, only the translation works. 
  /// For oriented BV (OBB, RSS, OBBRSS), special implementation is provided.
  void makeParentRelativeRecurse(int bv_id, Matrix3f& parent_axes, const Vec3f& parent_c)
  {
    if(!bvs[bv_id].isLeaf())
    {
      makeParentRelativeRecurse(bvs[bv_id].first_child, parent_axes, bvs[bv_id].getCenter());

      makeParentRelativeRecurse(bvs[bv_id].first_child + 1, parent_axes, bvs[bv_id].getCenter());
    }

    bvs[bv_id].bv = translate(bvs[bv_id].bv, -parent_c);
  }
};


template<>
void BVHModel<OBB>::makeParentRelativeRecurse(int bv_id, Matrix3f& parent_axes, const Vec3f& parent_c);

template<>
void BVHModel<RSS>::makeParentRelativeRecurse(int bv_id, Matrix3f& parent_axes, const Vec3f& parent_c);

template<>
void BVHModel<OBBRSS>::makeParentRelativeRecurse(int bv_id, Matrix3f& parent_axes, const Vec3f& parent_c);


/// @brief Specialization of getNodeType() for BVHModel with different BV types
template<>
NODE_TYPE BVHModel<AABB>::getNodeType() const;

template<>
NODE_TYPE BVHModel<OBB>::getNodeType() const;

template<>
NODE_TYPE BVHModel<RSS>::getNodeType() const;

template<>
NODE_TYPE BVHModel<kIOS>::getNodeType() const;

template<>
NODE_TYPE BVHModel<OBBRSS>::getNodeType() const;

template<>
NODE_TYPE BVHModel<KDOP<16> >::getNodeType() const;

template<>
NODE_TYPE BVHModel<KDOP<18> >::getNodeType() const;

template<>
NODE_TYPE BVHModel<KDOP<24> >::getNodeType() const;

}

} // namespace hpp

#endif<|MERGE_RESOLUTION|>--- conflicted
+++ resolved
@@ -76,16 +76,8 @@
   /// @brief The state of BVH building process
   BVHBuildState build_state;
 
-<<<<<<< HEAD
   /// @brief Convex<Triangle> representation of this object
   boost::shared_ptr< ConvexBase > convex;
-=======
-  /// @brief Split rule to split one BV node into two children
-  boost::shared_ptr<BVSplitter<BV> > bv_splitter;
-
-  /// @brief Fitting rule to fit a BV node to a set of geometry primitives
-  boost::shared_ptr<BVFitterTpl<BV> > bv_fitter;
->>>>>>> 2c2ff317
   
   /// @brief Model type described by the instance
   BVHModelType getModelType() const
@@ -260,10 +252,10 @@
 
 public:
   /// @brief Split rule to split one BV node into two children
-  boost::shared_ptr<BVSplitterBase<BV> > bv_splitter;
+  boost::shared_ptr<BVSplitter<BV> > bv_splitter;
 
   /// @brief Fitting rule to fit a BV node to a set of geometry primitives
-  boost::shared_ptr<BVFitterBase<BV> > bv_fitter;
+  boost::shared_ptr<BVFitter<BV> > bv_fitter;
 
   /// @brief Constructing an empty BVH
   BVHModel() : BVHModelBase (),
