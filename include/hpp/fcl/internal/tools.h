/*
 * Software License Agreement (BSD License)
 *
 *  Copyright (c) 2011-2014, Willow Garage, Inc.
 *  Copyright (c) 2014-2015, Open Source Robotics Foundation
 *  All rights reserved.
 *
 *  Redistribution and use in source and binary forms, with or without
 *  modification, are permitted provided that the following conditions
 *  are met:
 *
 *   * Redistributions of source code must retain the above copyright
 *     notice, this list of conditions and the following disclaimer.
 *   * Redistributions in binary form must reproduce the above
 *     copyright notice, this list of conditions and the following
 *     disclaimer in the documentation and/or other materials provided
 *     with the distribution.
 *   * Neither the name of Open Source Robotics Foundation nor the names of its
 *     contributors may be used to endorse or promote products derived
 *     from this software without specific prior written permission.
 *
 *  THIS SOFTWARE IS PROVIDED BY THE COPYRIGHT HOLDERS AND CONTRIBUTORS
 *  "AS IS" AND ANY EXPRESS OR IMPLIED WARRANTIES, INCLUDING, BUT NOT
 *  LIMITED TO, THE IMPLIED WARRANTIES OF MERCHANTABILITY AND FITNESS
 *  FOR A PARTICULAR PURPOSE ARE DISCLAIMED. IN NO EVENT SHALL THE
 *  COPYRIGHT OWNER OR CONTRIBUTORS BE LIABLE FOR ANY DIRECT, INDIRECT,
 *  INCIDENTAL, SPECIAL, EXEMPLARY, OR CONSEQUENTIAL DAMAGES (INCLUDING,
 *  BUT NOT LIMITED TO, PROCUREMENT OF SUBSTITUTE GOODS OR SERVICES;
 *  LOSS OF USE, DATA, OR PROFITS; OR BUSINESS INTERRUPTION) HOWEVER
 *  CAUSED AND ON ANY THEORY OF LIABILITY, WHETHER IN CONTRACT, STRICT
 *  LIABILITY, OR TORT (INCLUDING NEGLIGENCE OR OTHERWISE) ARISING IN
 *  ANY WAY OUT OF THE USE OF THIS SOFTWARE, EVEN IF ADVISED OF THE
 *  POSSIBILITY OF SUCH DAMAGE.
 */

/** \author Joseph Mirabel */

#ifndef HPP_FCL_INTERNAL_TOOLS_H
#define HPP_FCL_INTERNAL_TOOLS_H

#include <hpp/fcl/fwd.hh>

#include <cmath>
#include <iostream>
#include <limits>

#include <hpp/fcl/data_types.h>

namespace hpp {
namespace fcl {

template <typename Derived>
static inline typename Derived::Scalar triple(
    const Eigen::MatrixBase<Derived>& x, const Eigen::MatrixBase<Derived>& y,
    const Eigen::MatrixBase<Derived>& z) {
  return x.derived().dot(y.derived().cross(z.derived()));
}

template <typename Derived1, typename Derived2, typename Derived3>
void generateCoordinateSystem(const Eigen::MatrixBase<Derived1>& _w,
                              const Eigen::MatrixBase<Derived2>& _u,
                              const Eigen::MatrixBase<Derived3>& _v) {
  typedef typename Derived1::Scalar T;

  Eigen::MatrixBase<Derived1>& w = const_cast<Eigen::MatrixBase<Derived1>&>(_w);
  Eigen::MatrixBase<Derived2>& u = const_cast<Eigen::MatrixBase<Derived2>&>(_u);
  Eigen::MatrixBase<Derived3>& v = const_cast<Eigen::MatrixBase<Derived3>&>(_v);

  T inv_length;
  if (std::abs(w[0]) >= std::abs(w[1])) {
    inv_length = (T)1.0 / sqrt(w[0] * w[0] + w[2] * w[2]);
    u[0] = -w[2] * inv_length;
    u[1] = (T)0;
    u[2] = w[0] * inv_length;
    v[0] = w[1] * u[2];
    v[1] = w[2] * u[0] - w[0] * u[2];
    v[2] = -w[1] * u[0];
  } else {
    inv_length = (T)1.0 / sqrt(w[1] * w[1] + w[2] * w[2]);
    u[0] = (T)0;
    u[1] = w[2] * inv_length;
    u[2] = -w[1] * inv_length;
    v[0] = w[1] * u[2] - w[2] * u[1];
    v[1] = -w[0] * u[2];
    v[2] = w[0] * u[1];
  }
}

/* ----- Start Matrices ------ */
template <typename Derived, typename OtherDerived>
void relativeTransform(const Eigen::MatrixBase<Derived>& R1,
                       const Eigen::MatrixBase<OtherDerived>& t1,
                       const Eigen::MatrixBase<Derived>& R2,
                       const Eigen::MatrixBase<OtherDerived>& t2,
                       const Eigen::MatrixBase<Derived>& R,
                       const Eigen::MatrixBase<OtherDerived>& t) {
  const_cast<Eigen::MatrixBase<Derived>&>(R) = R1.transpose() * R2;
  const_cast<Eigen::MatrixBase<OtherDerived>&>(t) = R1.transpose() * (t2 - t1);
}

/// @brief compute the eigen vector and eigen vector of a matrix. dout is the
/// eigen values, vout is the eigen vectors
template <typename Derived, typename Vector>
void eigen(const Eigen::MatrixBase<Derived>& m,
           typename Derived::Scalar dout[3], Vector* vout) {
  typedef typename Derived::Scalar Scalar;
  Derived R(m.derived());
  int n = 3;
  int j, iq, ip, i;
  Scalar tresh, theta, tau, t, sm, s, h, g, c;
<<<<<<< HEAD
  int nrot;
  HPP_FCL_UNUSED_VARIABLE(nrot);
=======
>>>>>>> 3766c24c
  Scalar b[3];
  Scalar z[3];
  Scalar v[3][3] = {{1, 0, 0}, {0, 1, 0}, {0, 0, 1}};
  Scalar d[3];

  for (ip = 0; ip < n; ++ip) {
    b[ip] = d[ip] = R(ip, ip);
    z[ip] = 0;
  }

  for (i = 0; i < 50; ++i) {
    sm = 0;
    for (ip = 0; ip < n; ++ip)
      for (iq = ip + 1; iq < n; ++iq) sm += std::abs(R(ip, iq));
    if (sm == 0.0) {
      vout[0] << v[0][0], v[0][1], v[0][2];
      vout[1] << v[1][0], v[1][1], v[1][2];
      vout[2] << v[2][0], v[2][1], v[2][2];
      dout[0] = d[0];
      dout[1] = d[1];
      dout[2] = d[2];
      return;
    }

    if (i < 3)
      tresh = 0.2 * sm / (n * n);
    else
      tresh = 0.0;

    for (ip = 0; ip < n; ++ip) {
      for (iq = ip + 1; iq < n; ++iq) {
        g = 100.0 * std::abs(R(ip, iq));
        if (i > 3 && std::abs(d[ip]) + g == std::abs(d[ip]) &&
            std::abs(d[iq]) + g == std::abs(d[iq]))
          R(ip, iq) = 0.0;
        else if (std::abs(R(ip, iq)) > tresh) {
          h = d[iq] - d[ip];
          if (std::abs(h) + g == std::abs(h))
            t = (R(ip, iq)) / h;
          else {
            theta = 0.5 * h / (R(ip, iq));
            t = 1.0 / (std::abs(theta) + std::sqrt(1.0 + theta * theta));
            if (theta < 0.0) t = -t;
          }
          c = 1.0 / std::sqrt(1 + t * t);
          s = t * c;
          tau = s / (1.0 + c);
          h = t * R(ip, iq);
          z[ip] -= h;
          z[iq] += h;
          d[ip] -= h;
          d[iq] += h;
          R(ip, iq) = 0.0;
          for (j = 0; j < ip; ++j) {
            g = R(j, ip);
            h = R(j, iq);
            R(j, ip) = g - s * (h + g * tau);
            R(j, iq) = h + s * (g - h * tau);
          }
          for (j = ip + 1; j < iq; ++j) {
            g = R(ip, j);
            h = R(j, iq);
            R(ip, j) = g - s * (h + g * tau);
            R(j, iq) = h + s * (g - h * tau);
          }
          for (j = iq + 1; j < n; ++j) {
            g = R(ip, j);
            h = R(iq, j);
            R(ip, j) = g - s * (h + g * tau);
            R(iq, j) = h + s * (g - h * tau);
          }
          for (j = 0; j < n; ++j) {
            g = v[j][ip];
            h = v[j][iq];
            v[j][ip] = g - s * (h + g * tau);
            v[j][iq] = h + s * (g - h * tau);
          }
        }
      }
    }
    for (ip = 0; ip < n; ++ip) {
      b[ip] += z[ip];
      d[ip] = b[ip];
      z[ip] = 0.0;
    }
  }

  std::cerr << "eigen: too many iterations in Jacobi transform." << std::endl;

  return;
}

template <typename Derived, typename OtherDerived>
bool isEqual(const Eigen::MatrixBase<Derived>& lhs,
             const Eigen::MatrixBase<OtherDerived>& rhs,
             const FCL_REAL tol = std::numeric_limits<FCL_REAL>::epsilon() *
                                  100) {
  return ((lhs - rhs).array().abs() < tol).all();
}

}  // namespace fcl
}  // namespace hpp

#endif<|MERGE_RESOLUTION|>--- conflicted
+++ resolved
@@ -108,11 +108,7 @@
   int n = 3;
   int j, iq, ip, i;
   Scalar tresh, theta, tau, t, sm, s, h, g, c;
-<<<<<<< HEAD
-  int nrot;
-  HPP_FCL_UNUSED_VARIABLE(nrot);
-=======
->>>>>>> 3766c24c
+
   Scalar b[3];
   Scalar z[3];
   Scalar v[3][3] = {{1, 0, 0}, {0, 1, 0}, {0, 0, 1}};
