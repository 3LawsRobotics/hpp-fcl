--- conflicted
+++ resolved
@@ -1,11 +1,7 @@
 <?xml version="1.0"?>
 <package format="3">
   <name>hpp-fcl</name>
-<<<<<<< HEAD
-  <version>2.3.4</version>
-=======
   <version>2.3.5</version>
->>>>>>> 2f06ed03
   <description>An extension of the Flexible Collision Library.</description>
   <!-- The maintainer listed here is for the ROS release to receive emails for the buildfarm.
   Please check the repository URL for full list of authors and maintainers. -->
